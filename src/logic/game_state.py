import time
import logging
import cv2
import numpy as np
import os
import json

logger = logging.getLogger(__name__)

class StateManager():
    """
    This class is in charge of managing the current state of the game.
    It monitors the current and previous state to detect when the balls have stopped moving.
    It also sends the current state to the network if it is available.
    """
    def __init__(self, config, network=None, mtx=None, dist=None):
        self.config = config
        self.previous_state = None
        self.network = network
        self.time_between_updates = self.config["network_update_interval"]
        self.time_since_last_update = time.time() - self.time_between_updates
        self.end_of_turn = False
<<<<<<< HEAD

    # TODO: Handle balls that are missed for a few frames by detection
    def update(self, data, labels):
=======
        self.not_moved_counter = 0

        # Calibration parameters
        self.calibrating = False
        self.camera_matrix = mtx
        self.dist = dist
        self.calibration_mode = self.config["calibration_mode"]

        self.grid_size = 100
        self.selected_cell = (0,0)
        self.selected_cell_values = (0,0)
        self.saved_grid = {} # Saved grids indexed by the grid size

        self.x_scaling_factor = 0
        self.y_scaling_factor = 0
        self.mirror_scaling = False

        self.x_linear = 0
        self.y_linear = 0
        self.mirror_linear = False

        self.matrix_correction_factor = 0

        self.parameters_path = "./src/logic/calibration_parameters.json"
        self.load_all_parameters()


    def update(self, data, labels, frame):
        """
        Main update function for the game state.
        It gets the current ball positions and compares it to the previous state.
        If it thinks that there has been no movement between state, then it won't send another update.
        If the balls go from moving to not moving, then it would suggest that the turn is finished.

        Args:
            data (tuple): A tuple containing all the detected objects
            labels (dict): A dictionary of the object labels
        """
        # If the network has a received a request for positions, force positions to be sent.
        if self.network and self.network.positions_requested:
            self.previous_state = None
            self.network.positions_requested = False

>>>>>>> 0d99ef13
        current_time = time.time()
        if current_time - self.time_since_last_update < self.time_between_updates: return

        balls = {}
        corrected_white_ball = {}

        num_balls = 0
        self.not_moved_counter = 0

        if data is None or len(data) == 0 or data[0].boxes is None:
            boxes = []
        else:
            boxes = data[0].boxes

        # If calibration enabled then draw grid
        if self.calibrating and self.calibration_mode == 0:
            frame = self._handle_grid(frame)

        # Process detected balls
        for ball in boxes:
<<<<<<< HEAD
            xyxy_tensor = ball.xyxy.cpu()
            xyxy = xyxy_tensor.numpy().squeeze()
            xmin, ymin, xmax, ymax = map(int, xyxy.astype(int))
            classidx = int(ball.cls.item())
            classname = labels[classidx]
=======
            classname, middlex, middley = self._get_ball_info(ball, labels)
>>>>>>> 0d99ef13

            # Ignore arm and hole
            if classname == "arm" or classname == "hole":
                continue

            num_balls += 1

<<<<<<< HEAD
            middlex = int((xmin + xmax) // 2)
            middley = int((ymin + ymax) // 2)
=======
            if classname == "white":
                if self.calibration_mode == 0:
                    corrected_white_middlex, corrected__white_middley = self._correct_ball_position_grid(middlex, middley)
                elif self.calibration_mode == 1:
                    corrected_white_middlex, corrected__white_middley = self._correct_ball_position_matrix(middlex, middley)
                elif self.calibration_mode == 2:
                    corrected_white_middlex, corrected__white_middley = self._correct_ball_position_scaling(middlex, middley)
                elif self.calibration_mode == 3:
                    corrected_white_middlex, corrected__white_middley = self._correct_ball_position_linear(middlex, middley)
                else:
                    corrected_white_middlex, corrected__white_middley = middlex, middley
                
                cv2.circle(frame, (corrected_white_middlex, corrected__white_middley), 4, (0, 255, 0), -1)
                corrected_white_ball.update({"x": corrected_white_middlex, "y": corrected__white_middley})
>>>>>>> 0d99ef13

            cv2.imshow("Detection", frame)
            # Check if this ball is close to a previous position
            if self.previous_state and classname in self.previous_state:
                for prev_ball in self.previous_state[classname]:
                    if self._has_moved(prev_ball, middlex, middley):
                        self.not_moved_counter += 1
                        prev_ball["x"] = middlex
                        prev_ball["y"] = middley
                        break

            if classname not in balls:
                balls[classname] = []
            balls[classname].append({"x": middlex, "y": middley})

        # Only update the state if there are new positions
        if self.not_moved_counter == num_balls:
            logger.debug("No significant ball movement detected. Skipping state update.")
            self.previous_state = balls

            # If balls stopped moving detected, end the turn. Only send once
            self._handle_end_of_turn()
            return

        # Update the socket with the new state
        self._update_and_send_balls(balls, corrected_white_ball, current_time)


    def _correct_ball_position_scaling(self, middlex, middley):
        """
        Scale the coordinates by a constant scaling factor
        """
        if not self.mirror_scaling:
            corrected_x = middlex + (middlex * self.x_scaling_factor)
            corrected_y = middley + (middley * self.y_scaling_factor)

            return self._coords_clamped(corrected_x, corrected_y)
        else:
            if middlex <= self.config["output_width"] // 2:
                corrected_x = middlex + ((self.config["output_width"] // 2 - middlex) * self.x_scaling_factor)
            else:
                corrected_x = middlex - ((middlex - self.config["output_width"] // 2) * self.x_scaling_factor)
            corrected_y = middley + (middley * self.y_scaling_factor)

            return self._coords_clamped(corrected_x, corrected_y)


    def _correct_ball_position_grid(self, middlex, middley):
        """
        Corrects ball position using scaling factor based on the coordinates

        Args:
            middlex (int): X-coordinate of the detected ball.
            middley (int): Y-coordinate of the detected ball.

        Returns:
            tuple: Corrected (x, y) coordinates.
        """
        distance_from_center_x = self.config["output_width"] / 2 - middlex

        offset_400 = (((self.config["output_width"]/2) + middlex) * 0.025)
        offset_200 = (((self.config["output_width"]/2) + middlex) * 0.023)
        offset_100 = (((self.config["output_width"]/2) + middlex) * 0.017)
        
        if distance_from_center_x < -400:
            corrected_x = int(middlex + offset_400)
        elif distance_from_center_x >= -400 and distance_from_center_x < -200:
            corrected_x = int(middlex + offset_200)
        elif distance_from_center_x >= -200 and distance_from_center_x < -100:
            corrected_x = int(middlex + offset_100)
        elif distance_from_center_x >= -100 and distance_from_center_x < 100:
            corrected_x = middlex
        elif distance_from_center_x >= 100 and distance_from_center_x < 200:
            corrected_x = int(middlex - offset_100)
        elif distance_from_center_x >= 200 and distance_from_center_x < 400:
            corrected_x = int(middlex - offset_200)
        elif distance_from_center_x >= 400:
            corrected_x = int(middlex - offset_400)
        else:
            corrected_x = middlex

        if middley < 100:
            corrected_y = middley
        elif middley >= 100 and middley < 200:
            corrected_y = middley + (middley * 0.015)
        elif middley >= 200 and middley < 400:
            corrected_y = middley + (middley * 0.025)
        elif middley >= 400:
            corrected_y = middley + (middley * 0.035)
        else:
            corrected_y = middley

        return self._coords_clamped(corrected_x, corrected_y)
    

    def _handle_grid(self, frame):
        """
        This function handles the grid.
        It detects which cell is selected, and works with the calibration tool to track offsets per cell.
        """
        cv2.setMouseCallback("Detection", self._select_cell)
        frame = self._draw_grid(frame)

        if self.selected_cell is not None:
            top_left = (self.selected_cell[0] * self.grid_size, self.selected_cell[1] * self.grid_size)
            bottom_right = (top_left[0] + self.grid_size, top_left[1] + self.grid_size)
            frame = cv2.rectangle(frame, top_left, bottom_right, (0, 255, 0), 2)
            if f"{self.grid_size}" in self.saved_grid and self.selected_cell in self.saved_grid[f"{self.grid_size}"]:
                self.selected_cell_values = (self.saved_grid[f"{self.grid_size}"][self.selected_cell]['x'], self.saved_grid[f"{self.grid_size}"][self.selected_cell]['y'])
            else:
                self.selected_cell_values = (0,0)
        
        # Save the current state of the grid
        if f"{self.grid_size}" not in self.saved_grid:
            self.saved_grid[f"{self.grid_size}"] = {}
        self.saved_grid[f"{self.grid_size}"][self.selected_cell] = {
            'x': self.selected_cell_values[0],
            'y': self.selected_cell_values[1]
        }

        return frame

    def _select_cell(self, event, x, y, _, param):
        """
        Callback function for selecting a cell in the grid.
        """
        if event == cv2.EVENT_LBUTTONDOWN:
            logger.info(f"Point selected: {(x, y)}")
            self.selected_cell = self._get_cell(x, y)

    def _get_cell(self, x, y):
        return (x // self.grid_size, y // self.grid_size)
    
    def _draw_grid(self, frame):
        """
        Draws a grid to screen with the required cell size.
        """
        h, w, _ = frame.shape
        # Vertical lines
        for x in range(0, w, self.grid_size):
            cv2.line(frame, (x, 0), (x, h), (0, 0, 0), 1)
        # Horizontal lines
        for y in range(0, h, self.grid_size):
            cv2.line(frame, (0, y), (w, y), (0, 0, 0), 1)

        return frame
    

    def _correct_ball_position_matrix(self, middlex, middley):
        """
        Corrects ball position using camera calibration and non-linear distortion correction.
        """
        src_points = np.array([[[middlex, middley]]], dtype=np.float32)

        # Undistort the point using the camera matrix and distortion coefficients
        undistorted_points = cv2.undistortPoints(
            src_points, self.camera_matrix, self.dist, P=self.camera_matrix
        )
        corrected_x, corrected_y = undistorted_points[0][0]

        # Get the optical center
        cx, cy = self.camera_matrix[0, 2], self.camera_matrix[1,2]

        # Compute the distance from the center along the X and Y axes
        dx = corrected_x - cx
        dy = corrected_y - cy

        # Radial distortion is proportional to the distance from the center
        distance = np.sqrt(dx**2 + dy**2)

        correction_factor = 1 + self.matrix_correction_factor * (distance / max(cx, cy))

        corrected_x = cx + dx * correction_factor
        corrected_y = cy + dy * correction_factor

        return self._coords_clamped(corrected_x, corrected_y)


    def _correct_ball_position_linear(self, middlex, middley):
        """
        Simply offsets the ball coordinates by a fixed amount
        """
        if not self.mirror_linear:
            corrected_x = middlex + self.x_linear
            corrected_y = middley + self.y_linear
            return self._coords_clamped(corrected_x, corrected_y)
        else:
            if middlex <= self.config["output_width"] // 2:
                corrected_x = middlex  + self.x_linear
            else:
                corrected_x = middlex - self.x_linear
            corrected_y = middley + self.y_linear

            return self._coords_clamped(corrected_x, corrected_y)


    def _get_ball_info(self, ball, labels):
        """
        Gets the important info of the ball that is passed to it
        """
        xyxy_tensor = ball.xyxy.cpu()
        xyxy = xyxy_tensor.numpy().squeeze()
        xmin, ymin, xmax, ymax = map(int, xyxy.astype(int))
        classidx = int(ball.cls.item())
        classname = labels[classidx]
        _middlex = int((xmin + xmax) // 2)
        _middley = int((ymin + ymax) // 2)

        # Clamp coordinates to boundaries
        middlex, middley = self._coords_clamped(_middlex, _middley)

        return classname, middlex, middley
    

    def _coords_clamped(self, _middlex, _middley):
        """
        Clamps the coordinates to the boundaries of the table
        """
        middlex = self.config["output_width"] if _middlex > self.config["output_width"] else _middlex
        middley = self.config["output_height"] if _middley > self.config["output_height"] else _middley
        middlex = 0 if middlex < 0 else middlex
        middley = 0 if middley < 0 else middley
        return int(middlex), int(middley)
    

    def _has_moved(self, prev_ball, middlex, middley):
        """
        Checks if the ball is close to a previous position
        """
        dx = abs(prev_ball["x"] - middlex)
        dy = abs(prev_ball["y"] - middley)
        return dx <= self.config["position_threshold"] and dy <= self.config["position_threshold"]
    

    def _handle_end_of_turn(self):
        """
        Sends message if the end of turn is detected
        """
        if not self.end_of_turn:
            self.end_of_turn = True
            if self.network:
                self.network.send_end_of_turn("true")
            else:
                logger.info("No movement detected, turn ended.")


    def _update_and_send_balls(self, balls, white_ball, current_time):
        """
        Sends the balls if new positions are detected
        """
        if balls:
            self.previous_state = balls
            self.time_since_last_update = current_time
            self.end_of_turn = False
            if self.network:
                self.network.send_balls({"balls": balls})
            else:
                logger.info(f"Sending balls: {balls}")
        self._send_white_ball(white_ball, current_time)

    def _send_white_ball(self, ball, current_time):
        if ball:
            self.time_since_last_update = current_time
            if self.network:
                self.network.send_corrected_white_ball(ball)
            else:
                logger.info(f"Sending corrected white ball: {ball}")

<<<<<<< HEAD
=======

    def save_all_parameters(self):
        """
        Saves all of the parameters for the calibration settings to a json file.
        """
        data = {
            0: {"grid": {
                "grid_size": self.grid_size,
            }},
            1: {"matrix_correction_factor": self.matrix_correction_factor},
            2: {"scaling": {
                "x_scaling_factor" : self.x_scaling_factor,
                "y_scaling_factor" : self.y_scaling_factor,
                "mirror_scaling": self.mirror_scaling,
            }},
            3: {"linear": {
                "x_linear": self.x_linear,
                "y_linear": self.y_linear,
                "mirror_linear": self.mirror_linear,
            }},
        }
        try:
            os.makedirs(os.path.dirname(self.parameters_path), exist_ok=True)
            with open(self.parameters_path, "w") as f:
                json.dump(data, f, indent=4)
            logger.info(f"Parameters saved to {self.parameters_path}")
        except Exception as e:
            logger.error(f"Error saving parameters: {e}")


    def load_all_parameters(self):
        """
        Loads all of the calibration settings into the state manager.
        """
        if not os.path.exists(self.parameters_path):
            logger.warning(f"{self.parameters_path} not found. Continuing with default parameters.")
            return

        try:
            with open(self.parameters_path, "r") as f:
                data = json.load(f)

            # Validate the structure of the loaded data
            if not all(key in data for key in ["0", "1", "2", "3"]):
                logger.error["Incorrect parameters format"]
                return

            self.grid_size = data["0"]["grid"]["grid_size"]
            #self.saved_grid = {eval(k): v for k, v in data["0"]["grid"]["saved_grid"].items()}
            self.matrix_correction_factor = data["1"]["matrix_correction_factor"]
            self.x_scaling_factor = data["2"]["scaling"]["x_scaling_factor"]
            self.y_scaling_factor = data["2"]["scaling"]["y_scaling_factor"]
            self.mirror_scaling = data["2"]["scaling"]["mirror_scaling"]
            self.x_linear = data["3"]["linear"]["x_linear"]
            self.y_linear = data["3"]["linear"]["y_linear"]
            self.mirror_linear = data["3"]["linear"]["mirror_linear"]
            
            logger.info("Successfully loaded all parameters.")
        
        except json.JSONDecodeError as e:
            logger.error(f"Error decoding JSON from {self.parameters_path}: {e}")
            return
        except ValueError as e:
            logger.error(f"Error validating data from {self.parameters_path}: {e}")
            return
        except Exception as e:
            logger.error(f"Unexpected error loading parameters: {e}")
            return
>>>>>>> 0d99ef13
<|MERGE_RESOLUTION|>--- conflicted
+++ resolved
@@ -20,11 +20,6 @@
         self.time_between_updates = self.config["network_update_interval"]
         self.time_since_last_update = time.time() - self.time_between_updates
         self.end_of_turn = False
-<<<<<<< HEAD
-
-    # TODO: Handle balls that are missed for a few frames by detection
-    def update(self, data, labels):
-=======
         self.not_moved_counter = 0
 
         # Calibration parameters
@@ -68,7 +63,6 @@
             self.previous_state = None
             self.network.positions_requested = False
 
->>>>>>> 0d99ef13
         current_time = time.time()
         if current_time - self.time_since_last_update < self.time_between_updates: return
 
@@ -89,15 +83,7 @@
 
         # Process detected balls
         for ball in boxes:
-<<<<<<< HEAD
-            xyxy_tensor = ball.xyxy.cpu()
-            xyxy = xyxy_tensor.numpy().squeeze()
-            xmin, ymin, xmax, ymax = map(int, xyxy.astype(int))
-            classidx = int(ball.cls.item())
-            classname = labels[classidx]
-=======
             classname, middlex, middley = self._get_ball_info(ball, labels)
->>>>>>> 0d99ef13
 
             # Ignore arm and hole
             if classname == "arm" or classname == "hole":
@@ -105,10 +91,6 @@
 
             num_balls += 1
 
-<<<<<<< HEAD
-            middlex = int((xmin + xmax) // 2)
-            middley = int((ymin + ymax) // 2)
-=======
             if classname == "white":
                 if self.calibration_mode == 0:
                     corrected_white_middlex, corrected__white_middley = self._correct_ball_position_grid(middlex, middley)
@@ -123,7 +105,6 @@
                 
                 cv2.circle(frame, (corrected_white_middlex, corrected__white_middley), 4, (0, 255, 0), -1)
                 corrected_white_ball.update({"x": corrected_white_middlex, "y": corrected__white_middley})
->>>>>>> 0d99ef13
 
             cv2.imshow("Detection", frame)
             # Check if this ball is close to a previous position
@@ -392,8 +373,6 @@
             else:
                 logger.info(f"Sending corrected white ball: {ball}")
 
-<<<<<<< HEAD
-=======
 
     def save_all_parameters(self):
         """
@@ -461,5 +440,4 @@
             return
         except Exception as e:
             logger.error(f"Unexpected error loading parameters: {e}")
-            return
->>>>>>> 0d99ef13
+            return